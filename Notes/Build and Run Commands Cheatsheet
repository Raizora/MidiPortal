--- conflicted
+++ resolved
@@ -1,193 +1,157 @@
-# Build Commands for MidiPortal
+# Commonly Used Git Commands for MidiPortal Project
 
-<<<<<<< HEAD
-## RECOMMENDED: Use the build script
-# This is the simplest and most reliable method
-=======
-## Recommended: Use the build script (automatically finds and uses Homebrew Clang 19+ and Ninja)
->>>>>>> 70523b8a
-./build.sh                  # Build standalone only (Debug)
-./build.sh --release        # Build standalone only (Release)
-./build.sh --plugin         # Build standalone and AU plugin (Debug)
-./build.sh --plugin --release # Build standalone and AU plugin (Release)
-<<<<<<< HEAD
+## Branch Management
+cd ~/JUCE_Projects/MidiPortal        # Navigate to the MidiPortal Repository
+git branch                           # List local branches
+git branch -r                        # List remote branches
+git checkout cursor-development            # Switch to cursor-development branch
+git checkout main                    # Switch to main branch
+git checkout -b new-branch           # Create and switch to a new branch
+git fetch origin                      # Fetch latest updates from remote
+git pull origin cursor-development         # Pull latest changes from cursor-development branch
+git push origin cursor-development         # Push local changes to cursor-development branch
 
-## Run the application
-# Run the standalone version
-./build/standalone/MidiPortalStandalone
+## Committing Changes
+git status                           # Check status of working directory
+git add .                            # Stage all changes
+git add README.md                    # Stage specific file
+git commit -m "Commit message"       # Commit changes with a message
+git commit --amend                   # Edit last commit message
 
-# Run the plugin version (after building with --plugin)
-./build/plugin/AudioPlugin_artefacts/Debug/Standalone/MidiPortalPlugin.app/Contents/MacOS/MidiPortalPlugin
+## Pushing & Merging
+git push origin cursor-development         # Push changes to cursor-development branch
+git merge cursor-development               # Merge cursor-development into current branch
+git merge --abort                    # Abort a merge in case of conflicts
 
-# Run the plugin version (after building with --plugin --release)
-./build/plugin/AudioPlugin_artefacts/Release/Standalone/MidiPortalPlugin.app/Contents/MacOS/MidiPortalPlugin
+## Resolving Conflicts
+git status                           # Identify conflicting files
+git add <file>                        # Mark conflict as resolved
+git commit                           # Commit resolved merge
 
-## Quick Copy/Paste Combos
-# Build and run standalone (Debug)
-./build.sh && ./build/standalone/MidiPortalStandalone
+## Undoing Changes
+git reset --soft HEAD~1              # Undo last commit, keep changes staged
+git reset --hard HEAD~1              # Undo last commit, discard changes
+git checkout -- <file>                # Discard local changes in a file
 
-# Build and run standalone (Release)
-./build.sh --release && ./build/standalone/MidiPortalStandalone
+## Managing Remote Repositories
+git remote -v                        # Show remote repository URLs
+git remote add origin <repo-url>     # Add a new remote repository
+git push -u origin cursor-development      # Push cursor-development branch to remote and track it
 
-# Build and run plugin (Debug)
-./build.sh --plugin && ./build/plugin/AudioPlugin_artefacts/Debug/Standalone/MidiPortalPlugin.app/Contents/MacOS/MidiPortalPlugin
+## Deleting Branches
+git branch -d old-branch             # Delete local branch
+git push origin --delete old-branch  # Delete remote branch
 
-# Build and run plugin (Release)
-./build.sh --plugin --release && ./build/plugin/AudioPlugin_artefacts/Release/Standalone/MidiPortalPlugin.app/Contents/MacOS/MidiPortalPlugin
+## CI/CD Related
+git push origin cursor-development         # Push changes to trigger GitHub Actions
+git log --oneline --graph --all      # View commit history graph
 
-## Loading the Plugin in a DAW
-# After building with --plugin, the AU plugin is available at:
-# Debug build:
-./build/plugin/AudioPlugin_artefacts/Debug/AU/MidiPortalPlugin.component
-# Release build:
-./build/plugin/AudioPlugin_artefacts/Release/AU/MidiPortalPlugin.component
+# ----------------------------------------
+# Git Command Combos for MidiPortal Project
+# ----------------------------------------
 
-# You may need to copy the component to the system AU directory:
-# For current user only:
-mkdir -p ~/Library/Audio/Plug-Ins/Components/
-cp -r ./build/plugin/AudioPlugin_artefacts/Debug/AU/MidiPortalPlugin.component ~/Library/Audio/Plug-Ins/Components/
-# Then restart your DAW and scan for new plugins
+# 1. Add, Commit, and Push All Changes
+git add . && git commit -m "Your commit message" && git push origin cursor-development
 
-## Initial Setup (only needed once)
-# Install Homebrew if not already installed
-/bin/bash -c "$(curl -fsSL https://raw.githubusercontent.com/Homebrew/install/HEAD/install.sh)"
+# 2. Add a Specific File, Commit, and Push
+git add <file-name> && git commit -m "Updated <file-name>" && git push origin cursor-development
 
-# Install LLVM 19+ and Ninja
-brew install llvm ninja
+# 3. Amend Last Commit and Push (If You Forgot Something)
+git commit --amend --no-edit && git push --force origin cursor-development
 
-# Build Rust library
-cd rust && cargo build --release && cd ..
+# 4. Fetch Latest Changes and Merge Into cursor-development
+git fetch origin && git merge origin/cursor-development
 
-## Fix IDE Code Intelligence Issues
-# If you see "#include errors" in your IDE but the build works fine:
-cmake -B build -G Ninja -DCMAKE_EXPORT_COMPILE_COMMANDS=ON
-cp build/compile_commands.json .
+# 5. Stash Changes, Pull Latest, Apply Stash
+git stash && git pull origin cursor-development && git stash pop
 
-## ADVANCED: Manual Build Commands
-# Only use these if you have specific needs not covered by build.sh
+# 6. Hard Reset to Remote (Dangerous, Be Careful!)
+git fetch origin && git reset --hard origin/cursor-development
 
-# Manual build with Ninja
-=======
+# 7. Create a New Branch, Switch to It, and Push to Remote
+git checkout -b new-feature-branch && git push -u origin new-feature-branch
 
-## Initial Setup (only needed once)
-# Install Homebrew if not already installed
-/bin/bash -c "$(curl -fsSL https://raw.githubusercontent.com/Homebrew/install/HEAD/install.sh)"
+# 8. Delete a Local and Remote Branch
+git branch -d old-branch && git push origin --delete old-branch
 
-# Install LLVM 19+ and Ninja
-brew install llvm ninja
+# 9. Undo Last Commit (But Keep Changes Staged)
+git reset --soft HEAD~1
 
-# Build Rust library
-cd rust && cargo build --release && cd ..
+# 10. View Log Graph (Clean Commit History)
+git log --oneline --graph --all --decorate
 
-## Manual Build Commands (if not using build.sh)
+1. Create a Temporary Branch: This will save your current state.
+    git checkout -b temp-save
 
-# Configure and build with Homebrew Clang and Ninja
-rm -rf build
-cmake -B build -G Ninja -DCMAKE_BUILD_TYPE=Debug
-cmake --build build
+2. Continue Working: You can now make changes, try new things, etc.
 
-# Build standalone only (avoids VST3 helper issues)
-cmake --build build --target MidiPortalStandalone
+3. Revert to the Saved State: If you want to go back to the saved state, you can switch back to the temporary branch.
+   git checkout temp-save
 
-# Quick Rebuild (when only C++ changed)
-cmake --build build
+4. Save Again or Merge Changes: If you decide to keep the changes you made, you can merge them back into your main branch or save them in the temporary branch.
+   git checkout main
+   git merge temp-save
 
-# Debug Build:
-rm -rf build
-cmake -B build -G Ninja -DCMAKE_BUILD_TYPE=Debug
-cmake --build build
+5. Delete the Temporary Branch: Once you're done and no longer need the temporary save, you can delete the branch.
+   git branch -d temp-save
 
-# Release Build
->>>>>>> 70523b8a
-rm -rf build
-cmake -B build -G Ninja -DCMAKE_BUILD_TYPE=Debug -DCMAKE_EXPORT_COMPILE_COMMANDS=ON
-cmake --build build
+Basic Git Workflow Protocol
 
-<<<<<<< HEAD
-# Build standalone only (avoids VST3 helper issues)
-cmake --build build --target MidiPortalStandalone
-=======
-# If you need to explicitly specify compiler paths (should not be necessary):
-rm -rf build
-cmake -B build -G Ninja \
-      -DCMAKE_C_COMPILER=/opt/homebrew/opt/llvm/bin/clang \
-      -DCMAKE_CXX_COMPILER=/opt/homebrew/opt/llvm/bin/clang++ \
-      -DCMAKE_BUILD_TYPE=Debug
-cmake --build build
+# Ensure you're on the cursor-development branch
+git checkout cursor-development
 
-## Debug with LLDB:
-lldb ./build/standalone/MidiPortalStandalone
-(lldb) run
+# Push the current state of cursor-development to the remote repository
+git push origin cursor-development
 
-## Run Commands
->>>>>>> 70523b8a
+# Delete the local cursor-development-backup branch
+git branch -d cursor-development-backup
 
-# Quick Rebuild (when only C++ changed)
-cmake --build build
+# Delete the remote cursor-development-backup branch
+git push origin --delete cursor-development-backup
 
-<<<<<<< HEAD
-# Explicitly specify compiler paths (rarely needed)
-cmake -B build -G Ninja \
-      -DCMAKE_C_COMPILER=/opt/homebrew/opt/llvm/bin/clang \
-      -DCMAKE_CXX_COMPILER=/opt/homebrew/opt/llvm/bin/clang++ \
-      -DCMAKE_BUILD_TYPE=Debug
-=======
-# Run Standalone (Release)
-./build/standalone/MidiPortalStandalone
->>>>>>> 70523b8a
+# Create a new local cursor-development-backup branch based on the current state
+git checkout -b cursor-development-backup
 
-## Debug with LLDB
-lldb ./build/standalone/MidiPortalStandalone
-(lldb) run
+# Push the new cursor-development-backup branch to the remote repository and set it to track the remote branch
+git push -u origin cursor-development-backup
 
-<<<<<<< HEAD
-## Notes
-For detailed information about the build system and common issues, see the "Common Issues & Fixes" 
-=======
-# Run Plugin (Release)
-./build/plugin/AudioPlugin_artefacts/Release/Standalone/MidiPortalPlugin.app/Contents/MacOS/MidiPortalPlugin
+quick recovery cheat code:
+git config --global credential.helper osxkeychain
 
-## Quick Copy/Paste Combos
+or
 
-# Build and run standalone (Debug)
-./build.sh && ./build/standalone/MidiPortalStandalone
+rm ~/.git-credentials   # (optional cleanup if it exists)
+git config --global credential.helper osxkeychain
 
-# Build and run standalone (Release)
-./build.sh --release && ./build/standalone/MidiPortalStandalone
+# ----------------------------------------
+# Cursor Development Branch Management Protocol
+# ----------------------------------------
 
-# Build and run plugin (Debug)
-./build.sh --plugin && ./build/plugin/AudioPlugin_artefacts/Debug/Standalone/MidiPortalPlugin.app/Contents/MacOS/MidiPortalPlugin
+# Quick Protocol for Updating cursor-development and cursor-development-backup
 
-# Verify compiler version (should show Clang 19+)
-cmake -B build -G Ninja | grep "compiler identification"
+## 1. Update cursor-development-backup from cursor-development (after making changes to cursor-development)
+# This single command sequence will:
+# - Switch to cursor-development-backup
+# - Merge changes from cursor-development (fast-forward if possible)
+# - Push changes to remote
+# - Switch back to cursor-development
+git checkout cursor-development-backup && git merge cursor-development && git push origin cursor-development-backup && git checkout cursor-development
 
-## Handling Plugin Format Issues
+## 2. Create a fresh cursor-development-backup from cursor-development
+# This will delete the old backup and create a new one (useful for a clean backup)
+git checkout cursor-development && git branch -D cursor-development-backup && git push origin --delete cursor-development-backup && git checkout -b cursor-development-backup && git push -u origin cursor-development-backup && git checkout cursor-development
 
-# The project now uses Audio Units (AU) format on macOS instead of VST3
-# AU is the native plugin format for macOS and doesn't require the VST3 helper
+## 3. Push changes to both branches at once
+# First commit your changes to cursor-development, then:
+git push origin cursor-development && git checkout cursor-development-backup && git merge cursor-development && git push origin cursor-development-backup && git checkout cursor-development
 
-# Option 1: Use build.sh which now builds AU plugins
-./build.sh --plugin  # Builds AU plugin on macOS
+## 4. Check if branches are in sync
+# This will show if cursor-development-backup is behind cursor-development
+git checkout cursor-development && git log -1 --pretty=format:"%H" > /tmp/cursor-dev-hash && git checkout cursor-development-backup && git log -1 --pretty=format:"%H" > /tmp/cursor-backup-hash && diff /tmp/cursor-dev-hash /tmp/cursor-backup-hash && echo "Branches are in sync!" || echo "Branches are NOT in sync!"
 
-# Option 2: Build only the standalone target
-cmake --build build --target MidiPortalStandalone
+## 5. Quick recovery if something goes wrong
+# If you accidentally mess up the branches, this will reset cursor-development-backup to match cursor-development exactly
+git checkout cursor-development && git branch -D cursor-development-backup && git checkout -b cursor-development-backup && git push -f origin cursor-development-backup
 
-# Option 3 (Advanced): If you specifically need VST3 format
-# 1. Edit plugin/CMakeLists.txt to change `FORMATS AU Standalone` to `FORMATS VST3 Standalone`
-# 2. Build the JUCE VST3 helper:
-cd /path/to/JUCE
-cmake -B build -G Ninja
-cmake --build build --target juce_vst3_helper
-# 3. Add to PATH:
-export PATH="/path/to/JUCE/build/extras/Build/juceaide/juce_vst3_helper:$PATH"
-# 4. Build the project:
-cd /path/to/MidiPortal
-cmake --build build
-
-## Notes
-For detailed information about the build system improvements and how we fixed the Clang version issues, see:
-Notepad/Clang_Build_System_Fix
-
-For information about common build issues including the VST3 helper problem, see the "Common Issues & Fixes" 
->>>>>>> 70523b8a
-section in the README.md file.+# Note: Always make changes to cursor-development first, then update cursor-development-backup.
+# cursor-development-backup should be treated as a read-only backup that mirrors cursor-development.
