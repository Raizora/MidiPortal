--- conflicted
+++ resolved
@@ -10,26 +10,14 @@
 #include <fstream>
 #include <string>
 #include <juce_audio_basics/juce_audio_basics.h>
-<<<<<<< HEAD
-=======
 #include <array>
 #include <vector>
 #include <mutex>
 #include <atomic>
->>>>>>> 617d2463
 
 namespace MidiPortal {
 
 // X- Simplified MidiLogger to focus on pure logging
-<<<<<<< HEAD
-class MidiLogger {
-public:
-    explicit MidiLogger(const juce::String& logFilePath);
-    ~MidiLogger();
-
-    void logMessage(const juce::MidiMessage& message);
-    void setDeviceName(const juce::String& name) { deviceName = name; }
-=======
 class MidiLogger : public juce::Timer {
 public:
     // MTC tracking with frame rate detection
@@ -58,13 +46,10 @@
     double getCurrentBPM() const { return timing.currentBPM; }
     const struct MTCTime& getMTCTime() const { return mtcTime; }
     double getCurrentBeat() const { return currentBeat / 4.0; }
->>>>>>> 617d2463
 
 private:
     std::ofstream logFile;
     juce::String deviceName;
-<<<<<<< HEAD
-=======
     
     // MIDI timing tracking with validation
     struct TimingState {
@@ -111,7 +96,6 @@
     void processTimingFromRust(const RustMidiStats& stats);
     
     void flushBuffer();
->>>>>>> 617d2463
 };
 
 } // namespace MidiPortal