/**
 * @file SettingsWindow.h
 * @brief Defines a dialog window for configuring application settings.
 * 
 * This file defines the SettingsWindow class, which creates a dialog window
 * containing a SettingsComponent for configuring audio and MIDI device settings
 * in the MidiPortal application. The window provides scrolling capabilities
 * to accommodate settings that don't fit in the visible area.
 */

#pragma once
#include <juce_gui_extra/juce_gui_extra.h>
#include "SettingsComponent.h"
#include <functional>

namespace MidiPortal {

/**
 * @class SettingsWindow
 * @brief A dialog window for configuring application settings.
 * 
 * This class creates a dialog window containing a SettingsComponent for
 * configuring audio and MIDI device settings in the MidiPortal application.
 * The window provides scrolling capabilities to accommodate settings that
 * don't fit in the visible area.
 * 
 * The window is typically opened from the main application menu and
 * allows users to configure audio and MIDI devices.
 */
class SettingsWindow : public juce::DialogWindow
{
public:
<<<<<<< HEAD
    /**
     * @brief Callback function type for window close events.
     * 
     * This callback is triggered when the window is closed, allowing
     * the owner to perform cleanup or update UI state.
     */
    std::function<void()> onCloseCallback;

    /**
     * @brief Constructor that creates a new settings dialog.
     * @param name The name of the window, which will appear in the title bar.
     * @param deviceManager Reference to the application's AudioDeviceManager.
     * 
     * Creates a new dialog window with a SettingsComponent and configures it
     * with the provided AudioDeviceManager reference. The window includes
     * a viewport for scrolling if the settings don't fit in the visible area.
     */
=======
    std::function<void()> onCloseCallback;

>>>>>>> 2f4a0da7
    SettingsWindow(const juce::String& name, juce::AudioDeviceManager& deviceManager)
        : DialogWindow(name, juce::Colours::lightgrey, true, true)
    {
        auto* content = new SettingsComponent(deviceManager);
<<<<<<< HEAD
        
        // X- Create viewport for scrolling
        auto* viewport = new juce::Viewport();
        viewport->setViewedComponent(content, true);
        viewport->setScrollBarsShown(true, true);
        
        // X- Make viewport fill the window and resize with it
        viewport->setSize(550, 400);
        
        setContentOwned(viewport, true);
        setResizeLimits(500, 300, 1200, 1200);
        centreWithSize(550, 400);
        
=======
        
        // X- Create viewport for scrolling
        auto* viewport = new juce::Viewport();
        viewport->setViewedComponent(content, true);
        viewport->setScrollBarsShown(true, true);
        
        // X- Make viewport fill the window and resize with it
        viewport->setSize(550, 400);
        
        setContentOwned(viewport, true);
        setResizeLimits(500, 300, 1200, 1200);
        centreWithSize(550, 400);
        
>>>>>>> 2f4a0da7
        // X- Make sure content gets viewport's width
        content->setSize(viewport->getWidth(), content->getHeight());
        
        setResizable(true, true);  // Allow both horizontal and vertical resizing
        setVisible(true);
        setAlwaysOnTop(true);
    }

    /**
     * @brief Handles the window close button being pressed.
     * 
     * Hides the window and calls the onCloseCallback if one is set.
     * This allows the owner to perform cleanup or update UI state.
     */
    void closeButtonPressed() override
    {
        setVisible(false);
        if (onCloseCallback) onCloseCallback();
    }
};

} // namespace MidiPortal<|MERGE_RESOLUTION|>--- conflicted
+++ resolved
@@ -1,109 +1,115 @@
 /**
- * @file SettingsWindow.h
- * @brief Defines a dialog window for configuring application settings.
+ * @file SettingsSection.h
+ * @brief Defines a reusable UI component for settings sections.
  * 
- * This file defines the SettingsWindow class, which creates a dialog window
- * containing a SettingsComponent for configuring audio and MIDI device settings
- * in the MidiPortal application. The window provides scrolling capabilities
- * to accommodate settings that don't fit in the visible area.
+ * This file defines the SettingsSection class, which provides a consistent
+ * visual container for groups of related settings in the MidiPortal application.
+ * Each section has a title, a separator line, and a content area where child
+ * components can be placed.
  */
 
 #pragma once
-#include <juce_gui_extra/juce_gui_extra.h>
-#include "SettingsComponent.h"
-#include <functional>
+#include <juce_gui_basics/juce_gui_basics.h>
 
 namespace MidiPortal {
 
 /**
- * @class SettingsWindow
- * @brief A dialog window for configuring application settings.
+ * @class SettingsSection
+ * @brief A container component for grouping related settings.
  * 
- * This class creates a dialog window containing a SettingsComponent for
- * configuring audio and MIDI device settings in the MidiPortal application.
- * The window provides scrolling capabilities to accommodate settings that
- * don't fit in the visible area.
+ * This component provides a consistent visual style for sections of settings
+ * in the MidiPortal application. Each section has a title, a separator line,
+ * and a content area where child components can be placed.
  * 
- * The window is typically opened from the main application menu and
- * allows users to configure audio and MIDI devices.
+ * The component handles its own layout and styling, providing a clean API
+ * for adding settings controls to the content area.
  */
-class SettingsWindow : public juce::DialogWindow
+class SettingsSection : public juce::Component
 {
 public:
-<<<<<<< HEAD
     /**
-     * @brief Callback function type for window close events.
+     * @brief Constructor that takes a title for the section.
+     * @param titleText The text to display as the section title.
      * 
-     * This callback is triggered when the window is closed, allowing
-     * the owner to perform cleanup or update UI state.
+     * Creates a new settings section with the specified title and
+     * sets up the visual appearance of the section.
      */
-    std::function<void()> onCloseCallback;
-
+    SettingsSection(const juce::String& titleText)
+    {
+        // Create and set up the header label
+        title.setText(titleText, juce::dontSendNotification);
+        
+        // X- Use the correct approach for JUCE 8
+        juce::FontOptions options;
+        options = options.withHeight(16.0f);
+        juce::Font font(options);
+        font = font.boldened();
+        title.setFont(font);
+        
+        addAndMakeVisible(title);
+        
+        // Add a separator line below the title
+        addAndMakeVisible(separator);
+    }
+    
     /**
-     * @brief Constructor that creates a new settings dialog.
-     * @param name The name of the window, which will appear in the title bar.
-     * @param deviceManager Reference to the application's AudioDeviceManager.
+     * @brief Handles component resizing.
      * 
-     * Creates a new dialog window with a SettingsComponent and configures it
-     * with the provided AudioDeviceManager reference. The window includes
-     * a viewport for scrolling if the settings don't fit in the visible area.
+     * Positions the title and separator based on the new size of the component.
      */
-=======
-    std::function<void()> onCloseCallback;
-
->>>>>>> 2f4a0da7
-    SettingsWindow(const juce::String& name, juce::AudioDeviceManager& deviceManager)
-        : DialogWindow(name, juce::Colours::lightgrey, true, true)
+    void resized() override
     {
-        auto* content = new SettingsComponent(deviceManager);
-<<<<<<< HEAD
+        auto bounds = getLocalBounds().reduced(5);
+        title.setBounds(bounds.removeFromTop(24));
+        bounds.removeFromTop(5);
+        separator.setBounds(bounds.removeFromTop(1));
+    }
+    
+    /**
+     * @brief Paints the component.
+     * @param g The Graphics context to paint into.
+     * 
+     * Draws the background of the section with a rounded rectangle and
+     * a slightly brighter color than the window background.
+     */
+    void paint(juce::Graphics& g) override
+    {
+        auto backgroundColor = getLookAndFeel().findColour(
+            juce::ResizableWindow::backgroundColourId).brighter(0.1f);
         
-        // X- Create viewport for scrolling
-        auto* viewport = new juce::Viewport();
-        viewport->setViewedComponent(content, true);
-        viewport->setScrollBarsShown(true, true);
-        
-        // X- Make viewport fill the window and resize with it
-        viewport->setSize(550, 400);
-        
-        setContentOwned(viewport, true);
-        setResizeLimits(500, 300, 1200, 1200);
-        centreWithSize(550, 400);
-        
-=======
-        
-        // X- Create viewport for scrolling
-        auto* viewport = new juce::Viewport();
-        viewport->setViewedComponent(content, true);
-        viewport->setScrollBarsShown(true, true);
-        
-        // X- Make viewport fill the window and resize with it
-        viewport->setSize(550, 400);
-        
-        setContentOwned(viewport, true);
-        setResizeLimits(500, 300, 1200, 1200);
-        centreWithSize(550, 400);
-        
->>>>>>> 2f4a0da7
-        // X- Make sure content gets viewport's width
-        content->setSize(viewport->getWidth(), content->getHeight());
-        
-        setResizable(true, true);  // Allow both horizontal and vertical resizing
-        setVisible(true);
-        setAlwaysOnTop(true);
+        g.setColour(backgroundColor);
+        g.fillRoundedRectangle(getLocalBounds().toFloat(), 5.0f);
     }
-
+    
     /**
-     * @brief Handles the window close button being pressed.
+     * @brief Gets the bounds of the content area.
+     * @return A Rectangle representing the bounds of the content area.
      * 
-     * Hides the window and calls the onCloseCallback if one is set.
-     * This allows the owner to perform cleanup or update UI state.
+     * Returns the bounds of the area where child components should be placed,
+     * accounting for the space taken by the title and separator.
      */
-    void closeButtonPressed() override
+    juce::Rectangle<int> getContentBounds()
     {
-        setVisible(false);
-        if (onCloseCallback) onCloseCallback();
+        return getLocalBounds().reduced(5)
+                             .withTrimmedTop(35);
     }
+    
+private:
+    /**
+     * @brief Label for the section title.
+     * 
+     * Displays the title of the section at the top.
+     */
+    juce::Label title;
+    
+    /**
+     * @brief Separator line below the title.
+     * 
+     * Provides a visual separation between the title and the content area.
+     */
+    juce::DrawablePath separator;
+    
+    JUCE_DECLARE_NON_COPYABLE_WITH_LEAK_DETECTOR(SettingsSection)
 };
 
-} // namespace MidiPortal+} // namespace MidiPortal 